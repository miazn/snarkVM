--- conflicted
+++ resolved
@@ -194,12 +194,6 @@
         Ok(ledger)
     }
 
-<<<<<<< HEAD
-    /// TODO: Delete this after testing for snarkOS team.
-    pub fn insert_committee_member(&self, address: Address<N>) {
-        self.current_committee.write().insert(address);
-    }
-
     // enqueue verifying keys to kafka queue
     // once the queue gets long enough, it will automatically send
     pub fn enqueue_verifying_keys(&self, producer: &mut KafkaProducer) {
@@ -246,8 +240,6 @@
         }
     }
 
-=======
->>>>>>> 2428e2b1
     /// Returns the VM.
     pub const fn vm(&self) -> &VM<N, C> {
         &self.vm
