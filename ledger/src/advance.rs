--- conflicted
+++ resolved
@@ -36,52 +36,6 @@
         // Retrieve the latest cumulative weight.
         let latest_cumulative_weight = latest_block.cumulative_weight();
 
-<<<<<<< HEAD
-=======
-        // Construct the finalize state.
-        let state = FinalizeGlobalState::new(latest_height + 1);
-        // Select the transactions from the memory pool.
-        let transactions = self.vm.speculate(state, candidate_transactions.iter())?;
-
-        // TODO (raychu86): Clean this up or create a `total_supply_delta` in `Transactions`.
-        // Calculate the new total supply of microcredits after the block.
-        let mut new_total_supply_in_microcredits = latest_total_supply_in_microcredits;
-        for confirmed_tx in transactions.iter() {
-            // Subtract the fee from the total supply.
-            let fee = confirmed_tx.fee()?;
-            new_total_supply_in_microcredits = new_total_supply_in_microcredits
-                .checked_sub(*fee)
-                .ok_or_else(|| anyhow!("Fee exceeded total supply of credits"))?;
-
-            // If the transaction is a coinbase, add the amount to the total supply.
-            if confirmed_tx.is_coinbase() {
-                if let Transaction::Execute(_, execution, _) = confirmed_tx.transaction() {
-                    // Loop over coinbase transitions and accumulate the amounts.
-                    for transition in execution.transitions().filter(|t| t.is_coinbase()) {
-                        // Extract the amount from the second input (amount) if it exists.
-                        let amount = transition
-                            .inputs()
-                            .get(1)
-                            .and_then(|input| match input {
-                                Input::Public(_, Some(Plaintext::Literal(Literal::U64(amount), _))) => Some(amount),
-                                _ => None,
-                            })
-                            .ok_or_else(|| {
-                                anyhow!("Invalid coinbase transaction: Missing public input in 'credits.aleo/mint'")
-                            })?;
-
-                        // Add the public amount minted to the total supply.
-                        new_total_supply_in_microcredits = new_total_supply_in_microcredits
-                            .checked_add(**amount)
-                            .ok_or_else(|| anyhow!("Total supply of microcredits overflowed"))?;
-                    }
-                } else {
-                    bail!("Invalid coinbase transaction");
-                }
-            }
-        }
-
->>>>>>> b3da2667
         // Construct the coinbase solution.
         let (coinbase, coinbase_accumulator_point, cumulative_proof_target) = match &candidate_solutions {
             Some(solutions) => {
@@ -105,8 +59,10 @@
         // Compute the next cumulative weight.
         let next_cumulative_weight = latest_cumulative_weight.saturating_add(cumulative_proof_target);
 
+        // Construct the finalize state.
+        let state = FinalizeGlobalState::new(next_height);
         // Select the transactions from the memory pool.
-        let transactions = self.vm.speculate(candidate_transactions.iter())?;
+        let transactions = self.vm.speculate(state, candidate_transactions.iter())?;
 
         // Compute the next total supply in microcredits.
         let next_total_supply_in_microcredits = update_total_supply(latest_total_supply, &transactions)?;
