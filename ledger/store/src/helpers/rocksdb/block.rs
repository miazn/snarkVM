// Copyright (C) 2019-2023 Aleo Systems Inc.
// This file is part of the snarkVM library.

// Licensed under the Apache License, Version 2.0 (the "License");
// you may not use this file except in compliance with the License.
// You may obtain a copy of the License at:
// http://www.apache.org/licenses/LICENSE-2.0

// Unless required by applicable law or agreed to in writing, software
// distributed under the License is distributed on an "AS IS" BASIS,
// WITHOUT WARRANTIES OR CONDITIONS OF ANY KIND, either express or implied.
// See the License for the specific language governing permissions and
// limitations under the License.

use crate::{
    helpers::rocksdb::{
        internal::{self, DataMap, Database},
        BlockMap,
        MapID,
        TransactionDB,
        TransitionDB,
    },
    BlockStorage,
    ConfirmedTxType,
    TransactionStore,
    TransitionStore,
};
use console::{prelude::*, types::Field};
use ledger_authority::Authority;
use ledger_block::{Header, Ratifications, Rejected, Solutions};
use ledger_coinbase::PuzzleCommitment;

use aleo_std_storage::StorageMode;

/// A RocksDB block storage.
#[derive(Clone)]
pub struct BlockDB<N: Network> {
    /// The mapping of `block height` to `state root`.
    state_root_map: DataMap<u32, N::StateRoot>,
    /// The mapping of `state root` to `block height`.
    reverse_state_root_map: DataMap<N::StateRoot, u32>,
    /// The mapping of `block height` to `block hash`.
    id_map: DataMap<u32, N::BlockHash>,
    /// The mapping of `block hash` to `block height`.
    reverse_id_map: DataMap<N::BlockHash, u32>,
    /// The header map.
    header_map: DataMap<N::BlockHash, Header<N>>,
    /// The authority map.
    authority_map: DataMap<N::BlockHash, Authority<N>>,
    /// The certificate map.
    certificate_map: DataMap<Field<N>, (u32, u64)>,
    /// The ratifications map.
    ratifications_map: DataMap<N::BlockHash, Ratifications<N>>,
    /// The solutions map.
    solutions_map: DataMap<N::BlockHash, Solutions<N>>,
    /// The puzzle commitments map.
    puzzle_commitments_map: DataMap<PuzzleCommitment<N>, u32>,
    /// The aborted solution IDs map.
    aborted_solution_ids_map: DataMap<N::BlockHash, Vec<PuzzleCommitment<N>>>,
    /// The aborted solution heights map.
    aborted_solution_heights_map: DataMap<PuzzleCommitment<N>, u32>,
    /// The transactions map.
    transactions_map: DataMap<N::BlockHash, Vec<N::TransactionID>>,
    /// The aborted transaction IDs map.
    aborted_transaction_ids_map: DataMap<N::BlockHash, Vec<N::TransactionID>>,
    /// The rejected or aborted transaction ID map.
    rejected_or_aborted_transaction_id_map: DataMap<N::TransactionID, N::BlockHash>,
    /// The confirmed transactions map.
    confirmed_transactions_map: DataMap<N::TransactionID, (N::BlockHash, ConfirmedTxType, Vec<u8>)>,
    /// The rejected deployment or execution map.
    rejected_deployment_or_execution_map: DataMap<Field<N>, Rejected<N>>,
    /// The transaction store.
    transaction_store: TransactionStore<N, TransactionDB<N>>,
}

#[rustfmt::skip]
impl<N: Network> BlockStorage<N> for BlockDB<N> {
    type StateRootMap = DataMap<u32, N::StateRoot>;
    type ReverseStateRootMap = DataMap<N::StateRoot, u32>;
    type IDMap = DataMap<u32, N::BlockHash>;
    type ReverseIDMap = DataMap<N::BlockHash, u32>;
    type HeaderMap = DataMap<N::BlockHash, Header<N>>;
    type AuthorityMap = DataMap<N::BlockHash, Authority<N>>;
    type CertificateMap = DataMap<Field<N>, (u32, u64)>;
    type RatificationsMap = DataMap<N::BlockHash, Ratifications<N>>;
    type SolutionsMap = DataMap<N::BlockHash, Solutions<N>>;
    type PuzzleCommitmentsMap = DataMap<PuzzleCommitment<N>, u32>;
    type AbortedSolutionIDsMap = DataMap<N::BlockHash, Vec<PuzzleCommitment<N>>>;
    type AbortedSolutionHeightsMap = DataMap<PuzzleCommitment<N>, u32>;
    type TransactionsMap = DataMap<N::BlockHash, Vec<N::TransactionID>>;
    type AbortedTransactionIDsMap = DataMap<N::BlockHash, Vec<N::TransactionID>>;
    type RejectedOrAbortedTransactionIDMap = DataMap<N::TransactionID, N::BlockHash>;
    type ConfirmedTransactionsMap = DataMap<N::TransactionID, (N::BlockHash, ConfirmedTxType, Vec<u8>)>;
    type RejectedDeploymentOrExecutionMap = DataMap<Field<N>, Rejected<N>>;
    type TransactionStorage = TransactionDB<N>;
    type TransitionStorage = TransitionDB<N>;

    /// Initializes the block storage.
    fn open<S: Clone + Into<StorageMode>>(storage: S) -> Result<Self> {
        // Initialize the transition store.
        let transition_store = TransitionStore::<N, TransitionDB<N>>::open(storage.clone())?;
        // Initialize the transaction store.
        let transaction_store = TransactionStore::<N, TransactionDB<N>>::open(transition_store)?;
        // Return the block storage.
        Ok(Self {
<<<<<<< HEAD
            state_root_map: internal::RocksDB::open_map(N::ID, dev, MapID::Block(BlockMap::StateRoot))?,
            reverse_state_root_map: internal::RocksDB::open_map(N::ID, dev, MapID::Block(BlockMap::ReverseStateRoot))?,
            id_map: internal::RocksDB::open_map(N::ID, dev, MapID::Block(BlockMap::ID))?,
            reverse_id_map: internal::RocksDB::open_map(N::ID, dev, MapID::Block(BlockMap::ReverseID))?,
            header_map: internal::RocksDB::open_map(N::ID, dev, MapID::Block(BlockMap::Header))?,
            authority_map: internal::RocksDB::open_map(N::ID, dev, MapID::Block(BlockMap::Authority))?,
            certificate_map: internal::RocksDB::open_map(N::ID, dev, MapID::Block(BlockMap::Certificate))?,
            ratifications_map: internal::RocksDB::open_map(N::ID, dev, MapID::Block(BlockMap::Ratifications))?,
            solutions_map: internal::RocksDB::open_map(N::ID, dev, MapID::Block(BlockMap::Solutions))?,
            puzzle_commitments_map: internal::RocksDB::open_map(N::ID, dev, MapID::Block(BlockMap::PuzzleCommitments))?,
            aborted_solution_ids_map: internal::RocksDB::open_map(N::ID, dev, MapID::Block(BlockMap::AbortedSolutionIDs))?,
            aborted_solution_heights_map: internal::RocksDB::open_map(N::ID, dev, MapID::Block(BlockMap::AbortedSolutionHeights))?,
            transactions_map: internal::RocksDB::open_map(N::ID, dev, MapID::Block(BlockMap::Transactions))?,
            aborted_transaction_ids_map: internal::RocksDB::open_map(N::ID, dev, MapID::Block(BlockMap::AbortedTransactionIDs))?,
            rejected_or_aborted_transaction_id_map: internal::RocksDB::open_map(N::ID, dev, MapID::Block(BlockMap::RejectedOrAbortedTransactionID))?,
            confirmed_transactions_map: internal::RocksDB::open_map(N::ID, dev, MapID::Block(BlockMap::ConfirmedTransactions))?,
            rejected_deployment_or_execution_map: internal::RocksDB::open_map(N::ID, dev, MapID::Block(BlockMap::RejectedDeploymentOrExecution))?,
=======
            state_root_map: internal::RocksDB::open_map(N::ID, storage.clone(), MapID::Block(BlockMap::StateRoot))?,
            reverse_state_root_map: internal::RocksDB::open_map(N::ID, storage.clone(), MapID::Block(BlockMap::ReverseStateRoot))?,
            id_map: internal::RocksDB::open_map(N::ID, storage.clone(), MapID::Block(BlockMap::ID))?,
            reverse_id_map: internal::RocksDB::open_map(N::ID, storage.clone(), MapID::Block(BlockMap::ReverseID))?,
            header_map: internal::RocksDB::open_map(N::ID, storage.clone(), MapID::Block(BlockMap::Header))?,
            authority_map: internal::RocksDB::open_map(N::ID, storage.clone(), MapID::Block(BlockMap::Authority))?,
            certificate_map: internal::RocksDB::open_map(N::ID, storage.clone(), MapID::Block(BlockMap::Certificate))?,
            ratifications_map: internal::RocksDB::open_map(N::ID, storage.clone(), MapID::Block(BlockMap::Ratifications))?,
            solutions_map: internal::RocksDB::open_map(N::ID, storage.clone(), MapID::Block(BlockMap::Solutions))?,
            puzzle_commitments_map: internal::RocksDB::open_map(N::ID, storage.clone(), MapID::Block(BlockMap::PuzzleCommitments))?,
            transactions_map: internal::RocksDB::open_map(N::ID, storage.clone(), MapID::Block(BlockMap::Transactions))?,
            aborted_transaction_ids_map: internal::RocksDB::open_map(N::ID, storage.clone(), MapID::Block(BlockMap::AbortedTransactionIDs))?,
            rejected_or_aborted_transaction_id_map: internal::RocksDB::open_map(N::ID, storage.clone(), MapID::Block(BlockMap::RejectedOrAbortedTransactionID))?,
            confirmed_transactions_map: internal::RocksDB::open_map(N::ID, storage.clone(), MapID::Block(BlockMap::ConfirmedTransactions))?,
            rejected_deployment_or_execution_map: internal::RocksDB::open_map(N::ID, storage, MapID::Block(BlockMap::RejectedDeploymentOrExecution))?,
>>>>>>> 19b563f8
            transaction_store,
        })
    }

    /// Returns the state root map.
    fn state_root_map(&self) -> &Self::StateRootMap {
        &self.state_root_map
    }

    /// Returns the reverse state root map.
    fn reverse_state_root_map(&self) -> &Self::ReverseStateRootMap {
        &self.reverse_state_root_map
    }

    /// Returns the ID map.
    fn id_map(&self) -> &Self::IDMap {
        &self.id_map
    }

    /// Returns the reverse ID map.
    fn reverse_id_map(&self) -> &Self::ReverseIDMap {
        &self.reverse_id_map
    }

    /// Returns the header map.
    fn header_map(&self) -> &Self::HeaderMap {
        &self.header_map
    }

    /// Returns the authority map.
    fn authority_map(&self) -> &Self::AuthorityMap {
        &self.authority_map
    }

    /// Returns the certificate map.
    fn certificate_map(&self) -> &Self::CertificateMap {
        &self.certificate_map
    }

    /// Returns the ratifications map.
    fn ratifications_map(&self) -> &Self::RatificationsMap {
        &self.ratifications_map
    }

    /// Returns the solutions map.
    fn solutions_map(&self) -> &Self::SolutionsMap {
        &self.solutions_map
    }

    /// Returns the puzzle commitments map.
    fn puzzle_commitments_map(&self) -> &Self::PuzzleCommitmentsMap {
        &self.puzzle_commitments_map
    }

    /// Returns the aborted solution IDs map.
    fn aborted_solution_ids_map(&self) -> &Self::AbortedSolutionIDsMap {
        &self.aborted_solution_ids_map
    }

    /// Returns the aborted solution heights map.
    fn aborted_solution_heights_map(&self) -> &Self::AbortedSolutionHeightsMap {
        &self.aborted_solution_heights_map
    }

    /// Returns the transactions map.
    fn transactions_map(&self) -> &Self::TransactionsMap {
        &self.transactions_map
    }

    /// Returns the aborted transaction IDs map.
    fn aborted_transaction_ids_map(&self) -> &Self::AbortedTransactionIDsMap {
        &self.aborted_transaction_ids_map
    }

    /// Returns the rejected transaction ID or aborted transaction ID map.
    fn rejected_or_aborted_transaction_id_map(&self) -> &Self::RejectedOrAbortedTransactionIDMap {
        &self.rejected_or_aborted_transaction_id_map
    }

    /// Returns the confirmed transactions map.
    fn confirmed_transactions_map(&self) -> &Self::ConfirmedTransactionsMap {
        &self.confirmed_transactions_map
    }

    /// Returns the rejected deployment or execution map.
    fn rejected_deployment_or_execution_map(&self) -> &Self::RejectedDeploymentOrExecutionMap {
        &self.rejected_deployment_or_execution_map
    }

    /// Returns the transaction store.
    fn transaction_store(&self) -> &TransactionStore<N, Self::TransactionStorage> {
        &self.transaction_store
    }
}<|MERGE_RESOLUTION|>--- conflicted
+++ resolved
@@ -103,25 +103,6 @@
         let transaction_store = TransactionStore::<N, TransactionDB<N>>::open(transition_store)?;
         // Return the block storage.
         Ok(Self {
-<<<<<<< HEAD
-            state_root_map: internal::RocksDB::open_map(N::ID, dev, MapID::Block(BlockMap::StateRoot))?,
-            reverse_state_root_map: internal::RocksDB::open_map(N::ID, dev, MapID::Block(BlockMap::ReverseStateRoot))?,
-            id_map: internal::RocksDB::open_map(N::ID, dev, MapID::Block(BlockMap::ID))?,
-            reverse_id_map: internal::RocksDB::open_map(N::ID, dev, MapID::Block(BlockMap::ReverseID))?,
-            header_map: internal::RocksDB::open_map(N::ID, dev, MapID::Block(BlockMap::Header))?,
-            authority_map: internal::RocksDB::open_map(N::ID, dev, MapID::Block(BlockMap::Authority))?,
-            certificate_map: internal::RocksDB::open_map(N::ID, dev, MapID::Block(BlockMap::Certificate))?,
-            ratifications_map: internal::RocksDB::open_map(N::ID, dev, MapID::Block(BlockMap::Ratifications))?,
-            solutions_map: internal::RocksDB::open_map(N::ID, dev, MapID::Block(BlockMap::Solutions))?,
-            puzzle_commitments_map: internal::RocksDB::open_map(N::ID, dev, MapID::Block(BlockMap::PuzzleCommitments))?,
-            aborted_solution_ids_map: internal::RocksDB::open_map(N::ID, dev, MapID::Block(BlockMap::AbortedSolutionIDs))?,
-            aborted_solution_heights_map: internal::RocksDB::open_map(N::ID, dev, MapID::Block(BlockMap::AbortedSolutionHeights))?,
-            transactions_map: internal::RocksDB::open_map(N::ID, dev, MapID::Block(BlockMap::Transactions))?,
-            aborted_transaction_ids_map: internal::RocksDB::open_map(N::ID, dev, MapID::Block(BlockMap::AbortedTransactionIDs))?,
-            rejected_or_aborted_transaction_id_map: internal::RocksDB::open_map(N::ID, dev, MapID::Block(BlockMap::RejectedOrAbortedTransactionID))?,
-            confirmed_transactions_map: internal::RocksDB::open_map(N::ID, dev, MapID::Block(BlockMap::ConfirmedTransactions))?,
-            rejected_deployment_or_execution_map: internal::RocksDB::open_map(N::ID, dev, MapID::Block(BlockMap::RejectedDeploymentOrExecution))?,
-=======
             state_root_map: internal::RocksDB::open_map(N::ID, storage.clone(), MapID::Block(BlockMap::StateRoot))?,
             reverse_state_root_map: internal::RocksDB::open_map(N::ID, storage.clone(), MapID::Block(BlockMap::ReverseStateRoot))?,
             id_map: internal::RocksDB::open_map(N::ID, storage.clone(), MapID::Block(BlockMap::ID))?,
@@ -132,12 +113,13 @@
             ratifications_map: internal::RocksDB::open_map(N::ID, storage.clone(), MapID::Block(BlockMap::Ratifications))?,
             solutions_map: internal::RocksDB::open_map(N::ID, storage.clone(), MapID::Block(BlockMap::Solutions))?,
             puzzle_commitments_map: internal::RocksDB::open_map(N::ID, storage.clone(), MapID::Block(BlockMap::PuzzleCommitments))?,
+            aborted_solution_ids_map: internal::RocksDB::open_map(N::ID, storage.clone(), MapID::Block(BlockMap::AbortedSolutionIDs))?,
+            aborted_solution_heights_map: internal::RocksDB::open_map(N::ID, storage.clone(), MapID::Block(BlockMap::AbortedSolutionHeights))?,
             transactions_map: internal::RocksDB::open_map(N::ID, storage.clone(), MapID::Block(BlockMap::Transactions))?,
             aborted_transaction_ids_map: internal::RocksDB::open_map(N::ID, storage.clone(), MapID::Block(BlockMap::AbortedTransactionIDs))?,
             rejected_or_aborted_transaction_id_map: internal::RocksDB::open_map(N::ID, storage.clone(), MapID::Block(BlockMap::RejectedOrAbortedTransactionID))?,
             confirmed_transactions_map: internal::RocksDB::open_map(N::ID, storage.clone(), MapID::Block(BlockMap::ConfirmedTransactions))?,
             rejected_deployment_or_execution_map: internal::RocksDB::open_map(N::ID, storage, MapID::Block(BlockMap::RejectedDeploymentOrExecution))?,
->>>>>>> 19b563f8
             transaction_store,
         })
     }
