errors: []
outputs:
- verified: true
  execute:
    mapping_operations.aleo/empty_remove:
      outputs:
      - '{"type":"future","id":"513976670430165590671975854207176640474722360754218511139582421307363127239field","value":"{\n  program_id: mapping_operations.aleo,\n  function_name: empty_remove,\n  arguments: [\n    10u8\n  ]\n}"}'
  speculate: the execution was accepted
  add_next_block: succeeded.
- verified: true
  execute:
    mapping_operations.aleo/insert_contains_remove:
      outputs:
      - '{"type":"future","id":"4694759841672908832036638375867859148189802436433991047332612043424830909025field","value":"{\n  program_id: mapping_operations.aleo,\n  function_name: insert_contains_remove,\n  arguments: [\n    0u8,\n    0u8\n  ]\n}"}'
  speculate: the execution was accepted
  add_next_block: succeeded.
- verified: true
  execute:
    mapping_operations.aleo/insert_contains_remove:
      outputs:
      - '{"type":"future","id":"853544788270499381306658592151445821754762116076336414387883404121303374960field","value":"{\n  program_id: mapping_operations.aleo,\n  function_name: insert_contains_remove,\n  arguments: [\n    0u8,\n    0u8\n  ]\n}"}'
  speculate: the execution was accepted
  add_next_block: succeeded.
- verified: true
  execute:
    mapping_operations.aleo/insert_contains_remove:
      outputs:
      - '{"type":"future","id":"2512373776423473614600491202863965271515634672166785663979141185347250398174field","value":"{\n  program_id: mapping_operations.aleo,\n  function_name: insert_contains_remove,\n  arguments: [\n    0u8,\n    1u8\n  ]\n}"}'
  speculate: the execution was accepted
  add_next_block: succeeded.
additional:
- child_outputs:
    credits.aleo/fee_public:
      outputs:
<<<<<<< HEAD
      - '{"type":"future","id":"7997714737558041108597332913213683668659452996602813916278331309977371838659field","value":"{\n  program_id: credits.aleo,\n  function_name: fee_public,\n  arguments: [\n    aleo1eakarna6a70pg9r0l9qal20faejwctgur5xt7lnc2a42wj2yssfqc89rk8,\n    11277u64\n  ]\n}"}'
- child_outputs:
    credits.aleo/fee_public:
      outputs:
      - '{"type":"future","id":"4497408677502717251593746930823420290236599001147227462821650001426482114032field","value":"{\n  program_id: credits.aleo,\n  function_name: fee_public,\n  arguments: [\n    aleo1eakarna6a70pg9r0l9qal20faejwctgur5xt7lnc2a42wj2yssfqc89rk8,\n    154842u64\n  ]\n}"}'
- child_outputs:
    credits.aleo/fee_public:
      outputs:
      - '{"type":"future","id":"3077536931982894200930631327710347215516883669516660582918377539259401272748field","value":"{\n  program_id: credits.aleo,\n  function_name: fee_public,\n  arguments: [\n    aleo1eakarna6a70pg9r0l9qal20faejwctgur5xt7lnc2a42wj2yssfqc89rk8,\n    154842u64\n  ]\n}"}'
- child_outputs:
    credits.aleo/fee_public:
      outputs:
      - '{"type":"future","id":"4333666472885519611201433821723549353236105964020348709669046438368123454126field","value":"{\n  program_id: credits.aleo,\n  function_name: fee_public,\n  arguments: [\n    aleo1eakarna6a70pg9r0l9qal20faejwctgur5xt7lnc2a42wj2yssfqc89rk8,\n    154842u64\n  ]\n}"}'
=======
      - '{"type":"future","id":"3650557045662795765128227441824141380803288967908940644428422428167011339441field","value":"{\n  program_id: credits.aleo,\n  function_name: fee_public,\n  arguments: [\n    aleo1eakarna6a70pg9r0l9qal20faejwctgur5xt7lnc2a42wj2yssfqc89rk8,\n    11245u64\n  ]\n}"}'
- child_outputs:
    credits.aleo/fee_public:
      outputs:
      - '{"type":"future","id":"3620478332538502782812242728702848880528883213602671188379828492788562304407field","value":"{\n  program_id: credits.aleo,\n  function_name: fee_public,\n  arguments: [\n    aleo1eakarna6a70pg9r0l9qal20faejwctgur5xt7lnc2a42wj2yssfqc89rk8,\n    154810u64\n  ]\n}"}'
- child_outputs:
    credits.aleo/fee_public:
      outputs:
      - '{"type":"future","id":"2964198291690383602020631875256968523060877520512567622589116733179614057067field","value":"{\n  program_id: credits.aleo,\n  function_name: fee_public,\n  arguments: [\n    aleo1eakarna6a70pg9r0l9qal20faejwctgur5xt7lnc2a42wj2yssfqc89rk8,\n    154810u64\n  ]\n}"}'
- child_outputs:
    credits.aleo/fee_public:
      outputs:
      - '{"type":"future","id":"3020010695955343053148471079248966957289673742622392677872488217076402723391field","value":"{\n  program_id: credits.aleo,\n  function_name: fee_public,\n  arguments: [\n    aleo1eakarna6a70pg9r0l9qal20faejwctgur5xt7lnc2a42wj2yssfqc89rk8,\n    154810u64\n  ]\n}"}'
>>>>>>> 1dc1df1e
<|MERGE_RESOLUTION|>--- conflicted
+++ resolved
@@ -32,32 +32,16 @@
 - child_outputs:
     credits.aleo/fee_public:
       outputs:
-<<<<<<< HEAD
-      - '{"type":"future","id":"7997714737558041108597332913213683668659452996602813916278331309977371838659field","value":"{\n  program_id: credits.aleo,\n  function_name: fee_public,\n  arguments: [\n    aleo1eakarna6a70pg9r0l9qal20faejwctgur5xt7lnc2a42wj2yssfqc89rk8,\n    11277u64\n  ]\n}"}'
+      - '{"type":"future","id":"4231981562230118887771148803779105717607845231959193592368421734187691782226field","value":"{\n  program_id: credits.aleo,\n  function_name: fee_public,\n  arguments: [\n    aleo1eakarna6a70pg9r0l9qal20faejwctgur5xt7lnc2a42wj2yssfqc89rk8,\n    11277u64\n  ]\n}"}'
 - child_outputs:
     credits.aleo/fee_public:
       outputs:
-      - '{"type":"future","id":"4497408677502717251593746930823420290236599001147227462821650001426482114032field","value":"{\n  program_id: credits.aleo,\n  function_name: fee_public,\n  arguments: [\n    aleo1eakarna6a70pg9r0l9qal20faejwctgur5xt7lnc2a42wj2yssfqc89rk8,\n    154842u64\n  ]\n}"}'
+      - '{"type":"future","id":"2092697046318791120140968816339851333886436511238705667711902517471851427507field","value":"{\n  program_id: credits.aleo,\n  function_name: fee_public,\n  arguments: [\n    aleo1eakarna6a70pg9r0l9qal20faejwctgur5xt7lnc2a42wj2yssfqc89rk8,\n    154842u64\n  ]\n}"}'
 - child_outputs:
     credits.aleo/fee_public:
       outputs:
-      - '{"type":"future","id":"3077536931982894200930631327710347215516883669516660582918377539259401272748field","value":"{\n  program_id: credits.aleo,\n  function_name: fee_public,\n  arguments: [\n    aleo1eakarna6a70pg9r0l9qal20faejwctgur5xt7lnc2a42wj2yssfqc89rk8,\n    154842u64\n  ]\n}"}'
+      - '{"type":"future","id":"5451185020177869968712311682344650503963494688356610676016967063974610448346field","value":"{\n  program_id: credits.aleo,\n  function_name: fee_public,\n  arguments: [\n    aleo1eakarna6a70pg9r0l9qal20faejwctgur5xt7lnc2a42wj2yssfqc89rk8,\n    154842u64\n  ]\n}"}'
 - child_outputs:
     credits.aleo/fee_public:
       outputs:
-      - '{"type":"future","id":"4333666472885519611201433821723549353236105964020348709669046438368123454126field","value":"{\n  program_id: credits.aleo,\n  function_name: fee_public,\n  arguments: [\n    aleo1eakarna6a70pg9r0l9qal20faejwctgur5xt7lnc2a42wj2yssfqc89rk8,\n    154842u64\n  ]\n}"}'
-=======
-      - '{"type":"future","id":"3650557045662795765128227441824141380803288967908940644428422428167011339441field","value":"{\n  program_id: credits.aleo,\n  function_name: fee_public,\n  arguments: [\n    aleo1eakarna6a70pg9r0l9qal20faejwctgur5xt7lnc2a42wj2yssfqc89rk8,\n    11245u64\n  ]\n}"}'
-- child_outputs:
-    credits.aleo/fee_public:
-      outputs:
-      - '{"type":"future","id":"3620478332538502782812242728702848880528883213602671188379828492788562304407field","value":"{\n  program_id: credits.aleo,\n  function_name: fee_public,\n  arguments: [\n    aleo1eakarna6a70pg9r0l9qal20faejwctgur5xt7lnc2a42wj2yssfqc89rk8,\n    154810u64\n  ]\n}"}'
-- child_outputs:
-    credits.aleo/fee_public:
-      outputs:
-      - '{"type":"future","id":"2964198291690383602020631875256968523060877520512567622589116733179614057067field","value":"{\n  program_id: credits.aleo,\n  function_name: fee_public,\n  arguments: [\n    aleo1eakarna6a70pg9r0l9qal20faejwctgur5xt7lnc2a42wj2yssfqc89rk8,\n    154810u64\n  ]\n}"}'
-- child_outputs:
-    credits.aleo/fee_public:
-      outputs:
-      - '{"type":"future","id":"3020010695955343053148471079248966957289673742622392677872488217076402723391field","value":"{\n  program_id: credits.aleo,\n  function_name: fee_public,\n  arguments: [\n    aleo1eakarna6a70pg9r0l9qal20faejwctgur5xt7lnc2a42wj2yssfqc89rk8,\n    154810u64\n  ]\n}"}'
->>>>>>> 1dc1df1e
+      - '{"type":"future","id":"2284917219703505613501488644232038072426366368973461661148269133200617380349field","value":"{\n  program_id: credits.aleo,\n  function_name: fee_public,\n  arguments: [\n    aleo1eakarna6a70pg9r0l9qal20faejwctgur5xt7lnc2a42wj2yssfqc89rk8,\n    154842u64\n  ]\n}"}'