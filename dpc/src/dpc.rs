--- conflicted
+++ resolved
@@ -20,11 +20,8 @@
 
 use anyhow::Result;
 use rand::{CryptoRng, Rng};
-<<<<<<< HEAD
+use rayon::prelude::*;
 use std::marker::PhantomData;
-=======
-use rayon::prelude::*;
->>>>>>> da58c366
 
 pub struct DPC<C: Parameters>(PhantomData<C>);
 
@@ -364,28 +361,13 @@
     }
 
     /// Returns true iff all the transactions in the block are valid according to the ledger.
-<<<<<<< HEAD
-    fn verify_transactions<L: RecordCommitmentTree<C> + RecordSerialNumberTree<C>>(
-        transactions: &[Self::Transaction],
-        ledger: &L,
-    ) -> bool {
-        for transaction in transactions {
-            if !Self::verify(transaction, ledger) {
-                return false;
-            }
-        }
-
-        true
-=======
     fn verify_transactions<L: RecordCommitmentTree<C> + RecordSerialNumberTree<C> + Sync>(
-        &self,
         transactions: &[Self::Transaction],
         ledger: &L,
     ) -> bool {
         transactions
             .as_parallel_slice()
             .par_iter()
-            .all(|tx| self.verify(tx, ledger))
->>>>>>> da58c366
+            .all(|tx| Self::verify(tx, ledger))
     }
 }