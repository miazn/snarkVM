--- conflicted
+++ resolved
@@ -170,8 +170,6 @@
     DivWrapped(DivWrapped<P>),
     /// Checks if `first` is equal to `second`, storing the outcome in `destination`.
     Equal(Equal<P>),
-<<<<<<< HEAD
-=======
     /// Checks if `first` is greater than `second`, storing the result in `destination`.
     GreaterThan(GreaterThan<P>),
     /// Checks if `first` is greater than or equal to `second`, storing the result in `destination`.
@@ -180,7 +178,6 @@
     LessThan(LessThan<P>),
     /// Checks if `first` is less than or equal to `second`, storing the outcome in `destination`.
     LessThanOrEqual(LessThanOrEqual<P>),
->>>>>>> 01769c3a
     /// Multiplies `first` with `second`, storing the outcome in `destination`.
     Mul(Mul<P>),
     /// Multiplies `first` with `second`, wrapping around at the boundary of the type, and storing the outcome in `destination`.
@@ -366,7 +363,13 @@
             preceded(pair(tag(Div::<P>::opcode()), tag(" ")), map(Div::parse, Into::into)),
             preceded(pair(tag(DivWrapped::<P>::opcode()), tag(" ")), map(DivWrapped::parse, Into::into)),
             preceded(pair(tag(Equal::<P>::opcode()), tag(" ")), map(Equal::parse, Into::into)),
-<<<<<<< HEAD
+            preceded(pair(tag(GreaterThan::<P>::opcode()), tag(" ")), map(GreaterThan::parse, Into::into)),
+            preceded(
+                pair(tag(GreaterThanOrEqual::<P>::opcode()), tag(" ")),
+                map(GreaterThanOrEqual::parse, Into::into),
+            ),
+            preceded(pair(tag(LessThan::<P>::opcode()), tag(" ")), map(LessThan::parse, Into::into)),
+            preceded(pair(tag(LessThanOrEqual::<P>::opcode()), tag(" ")), map(LessThanOrEqual::parse, Into::into)),
             alt((
                 preceded(pair(tag(Mul::<P>::opcode()), tag(" ")), map(Mul::parse, Into::into)),
                 preceded(pair(tag(MulWrapped::<P>::opcode()), tag(" ")), map(MulWrapped::parse, Into::into)),
@@ -385,26 +388,6 @@
                 preceded(pair(tag(Ternary::<P>::opcode()), tag(" ")), map(Ternary::parse, Into::into)),
                 preceded(pair(tag(Xor::<P>::opcode()), tag(" ")), map(Xor::parse, Into::into)),
             )),
-=======
-            preceded(pair(tag(GreaterThan::<P>::opcode()), tag(" ")), map(GreaterThan::parse, Into::into)),
-            preceded(
-                pair(tag(GreaterThanOrEqual::<P>::opcode()), tag(" ")),
-                map(GreaterThanOrEqual::parse, Into::into),
-            ),
-            preceded(pair(tag(LessThan::<P>::opcode()), tag(" ")), map(LessThan::parse, Into::into)),
-            preceded(pair(tag(LessThanOrEqual::<P>::opcode()), tag(" ")), map(LessThanOrEqual::parse, Into::into)),
-            preceded(pair(tag(Mul::<P>::opcode()), tag(" ")), map(Mul::parse, Into::into)),
-            preceded(pair(tag(MulWrapped::<P>::opcode()), tag(" ")), map(MulWrapped::parse, Into::into)),
-            preceded(pair(tag(Nand::<P>::opcode()), tag(" ")), map(Nand::parse, Into::into)),
-            preceded(pair(tag(Neg::<P>::opcode()), tag(" ")), map(Neg::parse, Into::into)),
-            preceded(pair(tag(Nor::<P>::opcode()), tag(" ")), map(Nor::parse, Into::into)),
-            preceded(pair(tag(Not::<P>::opcode()), tag(" ")), map(Not::parse, Into::into)),
-            preceded(pair(tag(NotEqual::<P>::opcode()), tag(" ")), map(NotEqual::parse, Into::into)),
-            preceded(pair(tag(Or::<P>::opcode()), tag(" ")), map(Or::parse, Into::into)),
-            preceded(pair(tag(Sub::<P>::opcode()), tag(" ")), map(Sub::parse, Into::into)),
-            preceded(pair(tag(SubWrapped::<P>::opcode()), tag(" ")), map(SubWrapped::parse, Into::into)),
-            preceded(pair(tag(Xor::<P>::opcode()), tag(" ")), map(Xor::parse, Into::into)),
->>>>>>> 01769c3a
         ))(string)?;
         // Parse the semicolon from the string.
         let (string, _) = tag(";")(string)?;
@@ -456,25 +439,6 @@
             3 => Ok(Self::Div(Div::read_le(&mut reader)?)),
             4 => Ok(Self::DivWrapped(DivWrapped::read_le(&mut reader)?)),
             5 => Ok(Self::Equal(Equal::read_le(&mut reader)?)),
-<<<<<<< HEAD
-            6 => Ok(Self::Mul(Mul::read_le(&mut reader)?)),
-            7 => Ok(Self::MulWrapped(MulWrapped::read_le(&mut reader)?)),
-            8 => Ok(Self::Nand(Nand::read_le(&mut reader)?)),
-            9 => Ok(Self::Neg(Neg::read_le(&mut reader)?)),
-            10 => Ok(Self::Nor(Nor::read_le(&mut reader)?)),
-            11 => Ok(Self::Not(Not::read_le(&mut reader)?)),
-            12 => Ok(Self::NotEqual(NotEqual::read_le(&mut reader)?)),
-            13 => Ok(Self::Or(Or::read_le(&mut reader)?)),
-            14 => Ok(Self::Shl(Shl::read_le(&mut reader)?)),
-            15 => Ok(Self::ShlWrapped(ShlWrapped::read_le(&mut reader)?)),
-            16 => Ok(Self::Shr(Shr::read_le(&mut reader)?)),
-            17 => Ok(Self::ShrWrapped(ShrWrapped::read_le(&mut reader)?)),
-            18 => Ok(Self::Sub(Sub::read_le(&mut reader)?)),
-            19 => Ok(Self::SubWrapped(SubWrapped::read_le(&mut reader)?)),
-            20 => Ok(Self::Ternary(Ternary::read_le(&mut reader)?)),
-            21 => Ok(Self::Xor(Xor::read_le(&mut reader)?)),
-            22.. => Err(error(format!("Failed to deserialize an instruction of code {code}"))),
-=======
             6 => Ok(Self::GreaterThan(GreaterThan::read_le(&mut reader)?)),
             7 => Ok(Self::GreaterThanOrEqual(GreaterThanOrEqual::read_le(&mut reader)?)),
             8 => Ok(Self::LessThan(LessThan::read_le(&mut reader)?)),
@@ -487,11 +451,15 @@
             15 => Ok(Self::Not(Not::read_le(&mut reader)?)),
             16 => Ok(Self::NotEqual(NotEqual::read_le(&mut reader)?)),
             17 => Ok(Self::Or(Or::read_le(&mut reader)?)),
-            18 => Ok(Self::Sub(Sub::read_le(&mut reader)?)),
-            19 => Ok(Self::SubWrapped(SubWrapped::read_le(&mut reader)?)),
-            20 => Ok(Self::Xor(Xor::read_le(&mut reader)?)),
-            21.. => Err(error(format!("Failed to deserialize an instruction of code {code}"))),
->>>>>>> 01769c3a
+            18 => Ok(Self::Shl(Shl::read_le(&mut reader)?)),
+            19 => Ok(Self::ShlWrapped(ShlWrapped::read_le(&mut reader)?)),
+            20 => Ok(Self::Shr(Shr::read_le(&mut reader)?)),
+            21 => Ok(Self::ShrWrapped(ShrWrapped::read_le(&mut reader)?)),
+            22 => Ok(Self::Sub(Sub::read_le(&mut reader)?)),
+            23 => Ok(Self::SubWrapped(SubWrapped::read_le(&mut reader)?)),
+            24 => Ok(Self::Ternary(Ternary::read_le(&mut reader)?)),
+            25 => Ok(Self::Xor(Xor::read_le(&mut reader)?)),
+            26.. => Err(error(format!("Failed to deserialize an instruction of code {code}"))),
         }
     }
 }
@@ -555,21 +523,6 @@
                 u16::write_le(&13u16, &mut writer)?;
                 instruction.write_le(&mut writer)
             }
-<<<<<<< HEAD
-            Self::Shl(instruction) => {
-                u16::write_le(&14u16, &mut writer)?;
-                instruction.write_le(&mut writer)
-            }
-            Self::ShlWrapped(instruction) => {
-                u16::write_le(&15u16, &mut writer)?;
-                instruction.write_le(&mut writer)
-            }
-            Self::Shr(instruction) => {
-                u16::write_le(&16u16, &mut writer)?;
-                instruction.write_le(&mut writer)
-            }
-            Self::ShrWrapped(instruction) => {
-=======
             Self::Nor(instruction) => {
                 u16::write_le(&14u16, &mut writer)?;
                 instruction.write_le(&mut writer)
@@ -583,29 +536,39 @@
                 instruction.write_le(&mut writer)
             }
             Self::Or(instruction) => {
->>>>>>> 01769c3a
                 u16::write_le(&17u16, &mut writer)?;
                 instruction.write_le(&mut writer)
             }
+            Self::Shl(instruction) => {
+                u16::write_le(&18u16, &mut writer)?;
+                instruction.write_le(&mut writer)
+            }
+            Self::ShlWrapped(instruction) => {
+                u16::write_le(&19u16, &mut writer)?;
+                instruction.write_le(&mut writer)
+            }
+            Self::Shr(instruction) => {
+                u16::write_le(&20u16, &mut writer)?;
+                instruction.write_le(&mut writer)
+            }
+            Self::ShrWrapped(instruction) => {
+                u16::write_le(&21u16, &mut writer)?;
+                instruction.write_le(&mut writer)
+            }
             Self::Sub(instruction) => {
-                u16::write_le(&18u16, &mut writer)?;
+                u16::write_le(&22u16, &mut writer)?;
                 instruction.write_le(&mut writer)
             }
             Self::SubWrapped(instruction) => {
-                u16::write_le(&19u16, &mut writer)?;
-                instruction.write_le(&mut writer)
-            }
-<<<<<<< HEAD
+                u16::write_le(&23u16, &mut writer)?;
+                instruction.write_le(&mut writer)
+            }
             Self::Ternary(instruction) => {
-                u16::write_le(&20u16, &mut writer)?;
+                u16::write_le(&24u16, &mut writer)?;
                 instruction.write_le(&mut writer)
             }
             Self::Xor(instruction) => {
-                u16::write_le(&21u16, &mut writer)?;
-=======
-            Self::Xor(instruction) => {
-                u16::write_le(&20u16, &mut writer)?;
->>>>>>> 01769c3a
+                u16::write_le(&25u16, &mut writer)?;
                 instruction.write_le(&mut writer)
             }
         }
