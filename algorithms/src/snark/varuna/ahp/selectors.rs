// Copyright (C) 2019-2023 Aleo Systems Inc.
// This file is part of the snarkVM library.

// Licensed under the Apache License, Version 2.0 (the "License");
// you may not use this file except in compliance with the License.
// You may obtain a copy of the License at:
// http://www.apache.org/licenses/LICENSE-2.0

// Unless required by applicable law or agreed to in writing, software
// distributed under the License is distributed on an "AS IS" BASIS,
// WITHOUT WARRANTIES OR CONDITIONS OF ANY KIND, either express or implied.
// See the License for the specific language governing permissions and
// limitations under the License.

use crate::fft::{DensePolynomial, EvaluationDomain};
use anyhow::{anyhow, ensure, Result};
use snarkvm_fields::{batch_inversion, PrimeField};
use snarkvm_utilities::{cfg_into_iter, cfg_iter_mut, serialize::*};

use itertools::Itertools;
use std::collections::{BTreeMap, HashSet};

#[cfg(not(feature = "serial"))]
use rayon::prelude::*;

use super::verifier::QueryPoints;

/// Precompute a batch of selectors at challenges. We batch:
/// - constraint domain selectors at alpha
/// - variable domain selectors at beta
/// - non_zero domain selectors at gamma
pub(crate) fn precompute_selectors<F: PrimeField>(
    max_constraint_domain: EvaluationDomain<F>,
    constraint_domains: HashSet<EvaluationDomain<F>>,
    max_variable_domain: EvaluationDomain<F>,
    variable_domains: HashSet<EvaluationDomain<F>>,
    max_non_zero_domain: EvaluationDomain<F>,
    non_zero_domains: HashSet<EvaluationDomain<F>>,
    challenges: QueryPoints<F>,
) -> BTreeMap<(u64, u64, F), F> {
    let max_domains = [max_constraint_domain, max_variable_domain, max_non_zero_domain];
    let domains = [constraint_domains, variable_domains, non_zero_domains];
    let (numerators, mut denominators, keys) = max_domains
        .into_iter()
        .zip_eq(domains)
        .zip_eq(challenges.into_iter())
        .flat_map(|((max_domain, domains), challenge)| {
            let max_domain_at_challenge = max_domain.evaluate_vanishing_polynomial(challenge);
            domains.into_iter().map(move |domain| {
                let domain_at_challenge = domain.evaluate_vanishing_polynomial(challenge);
                // Given two domains H and K such that H \subseteq K,
                // evaluate polynomial that outputs 0 on all elements in K \ H, but 1 on all elements of H.
                (
                    max_domain_at_challenge * domain.size_as_field_element,
                    domain_at_challenge * max_domain.size_as_field_element,
                    (max_domain.size, domain.size, challenge),
                )
            })
        })
        .multiunzip::<(Vec<F>, Vec<F>, Vec<(u64, u64, F)>)>();
    batch_inversion(&mut denominators);
    cfg_into_iter!(numerators).zip_eq(denominators).zip_eq(keys).map(|((num, denom), key)| (key, num * denom)).collect()
}

/// Throughout the protocol, we are tasked with computing a zerocheck or sumcheck
/// of multiple polynomials over different domains.
/// These can be combined into a single check by taking a random linear combination
/// of the polynomials and multiplying them by an appropriate selector polynomial.
/// This function applies the random combiner and selector in an optimized way
pub(crate) fn apply_randomized_selector<F: PrimeField>(
    poly: &mut DensePolynomial<F>,
    combiner: F,
    target_domain: &EvaluationDomain<F>,
    src_domain: &EvaluationDomain<F>,
    remainder_witness: bool,
) -> Result<(DensePolynomial<F>, Option<DensePolynomial<F>>)> {
    // Let H = target_domain;
    // Let H_i = src_domain;
    // Let v_H := H.vanishing_polynomial();
    // Let v_H_i := H_i.vanishing_polynomial();
    // Let s_i := H.selector_polynomial(H_i) = (v_H / v_H_i) * (H_i.size() / H.size());
    // Let c_i := circuit combiner
    // Let poly_i := circuit specific polynomial which is being checked

    // Instead of just multiplying each poly_i by `s_i*c_i`, we reorder the check to cancel out division by v_H
    // This removes a mul and div by v_H operation over each circuit's (target_domain - src_domain)
    // We have two scenario's: either we return a remainder witness or there is none.
    if !remainder_witness {
        // Substituting in s_i, we get that poly_i * s_i / v_H = poly_i / v_H * (H_i.size() / H.size());
        let selector_time = start_timer!(|| "Compute selector without remainder witness");
<<<<<<< HEAD
        let (mut h_i, remainder) = poly.divide_by_vanishing_poly(*src_domain)?;
        assert!(remainder.is_zero());
=======
        let (mut h_i, remainder) =
            poly.divide_by_vanishing_poly(*src_domain).ok_or(anyhow::anyhow!("could not divide by vanishing poly"))?;
        ensure!(remainder.is_zero());
>>>>>>> ce4103fd
        let multiplier = combiner * src_domain.size_as_field_element * target_domain.size_inv;
        cfg_iter_mut!(h_i.coeffs).for_each(|c| *c *= multiplier);
        end_timer!(selector_time);
        Ok((h_i, None))
    } else {
        // Substituting in s_i, we get that:
        // \sum_i{poly_i}/v_H = \sum{h_i*v_H + x_g_i}
        // \sum_i{c_i*s_i*(poly_i/v_H - x_g_i)} = \sum{h_i*v_H}
        // \sum_i{c_i*(H_i.size()/H.size())*(poly_i/v_H_i - x_g_i*v_H/v_H_i)} = \sum{h_i*v_H}
        // \sum_i{c_i*(H_i.size()/H.size())*(poly_i/v_H_i} = \sum{h_i*v_H} + \sum{c_i*x_g_i*(v_H/v_H_i)*(H_i.size()/H.size())}
        // (\sum_i{c_i*s_i*poly_i})/v_H = \sum{h_i*v_H} + \sum{c_i*s_i*x_g_i}
        // (\sum_i{c_i*s_i*poly_i})/v_H = h_1*v_H + x_g_1
        // That's what we're computing here.
        let selector_time = start_timer!(|| "Compute selector with remainder witness");
        let multiplier = combiner * src_domain.size_as_field_element * target_domain.size_inv;
        cfg_iter_mut!(poly.coeffs).for_each(|c| *c *= multiplier);
        let (h_i, mut xg_i) =
            poly.divide_by_vanishing_poly(*src_domain).ok_or(anyhow!("Could not divide by vanishing poly"))?;
        xg_i = xg_i.mul_by_vanishing_poly(*target_domain);
        let (xg_i, remainder) =
            xg_i.divide_by_vanishing_poly(*src_domain).ok_or(anyhow!("Could not divide by vanishing poly"))?;
        ensure!(remainder.is_zero());
        end_timer!(selector_time);
        Ok((h_i, Some(xg_i)))
    }
}

#[cfg(test)]
mod tests {
    use super::*;
    use crate::fft::Evaluations;
    use snarkvm_curves::bls12_377::fr::Fr;
    use snarkvm_fields::{One, Zero};
    use snarkvm_utilities::rand::TestRng;

    /// Given two domains H and K such that H \subseteq K,
    /// evaluate polynomial that outputs 0 on all elements in K \ H, but 1 on all elements of H.
    fn evaluate_selector_polynomial<F: PrimeField>(
        this: EvaluationDomain<F>,
        other: EvaluationDomain<F>,
        point: F,
    ) -> F {
        let numerator = this.evaluate_vanishing_polynomial(point) * other.size_as_field_element;
        let denominator = other.evaluate_vanishing_polynomial(point) * this.size_as_field_element;
        numerator / denominator
    }

    #[test]
    fn test_alternator_polynomial() {
        let mut rng = TestRng::default();

        let mut domain_is = vec![];
        let mut domain_js = vec![];
        let mut points = vec![];
        let mut selectors_at_points = vec![];

        for i in 2..10 {
            let domain_i = EvaluationDomain::<Fr>::new(1 << i).unwrap();
            let point = domain_i.sample_element_outside_domain(&mut rng);

            let mut selectors_at_points_at_i = vec![];
            let mut domain_js_at_i = vec![];
            for j in 1..i {
                let domain_j = EvaluationDomain::<Fr>::new(1 << j).unwrap();
                assert!(!domain_i.evaluate_vanishing_polynomial(point).is_zero());
                assert!(!domain_j.evaluate_vanishing_polynomial(point).is_zero());
                domain_js_at_i.push(domain_j);
                let j_elements = domain_j.elements().collect::<Vec<_>>();
                let slow_selector = {
                    let evals = domain_i
                        .elements()
                        .map(|e| if j_elements.contains(&e) { Fr::one() } else { Fr::zero() })
                        .collect();
                    Evaluations::from_vec_and_domain(evals, domain_i).interpolate()
                };
                let selector_at_point = evaluate_selector_polynomial(domain_i, domain_j, point);
                selectors_at_points_at_i.push(selector_at_point);

                assert_eq!(slow_selector.evaluate(point), selector_at_point);

                for element in domain_i.elements() {
                    if j_elements.contains(&element) {
                        assert_eq!(slow_selector.evaluate(element), Fr::one(), "failed for {i} vs {j}");
                    } else {
                        assert_eq!(slow_selector.evaluate(element), Fr::zero());
                    }
                }
            }
            points.push(point);
            selectors_at_points.push(selectors_at_points_at_i);
            domain_is.push(domain_i);
            domain_js.push(domain_js_at_i);
        }

        for i in 0..domain_is.len() {
            let selectors = precompute_selectors(
                domain_is[i],
                domain_js[i][0..].iter().copied().collect(),
                domain_is[i],
                domain_js[i][0..].iter().copied().collect(),
                domain_is[i],
                domain_js[i][0..].iter().copied().collect(),
                QueryPoints { alpha: points[i], beta: points[i], gamma: points[i] },
            );
            for j in 0..domain_js[i].len() {
                assert_eq!(selectors[&(domain_is[i].size, domain_js[i][j].size, points[i])], selectors_at_points[i][j]);
            }
        }
    }
}<|MERGE_RESOLUTION|>--- conflicted
+++ resolved
@@ -88,14 +88,9 @@
     if !remainder_witness {
         // Substituting in s_i, we get that poly_i * s_i / v_H = poly_i / v_H * (H_i.size() / H.size());
         let selector_time = start_timer!(|| "Compute selector without remainder witness");
-<<<<<<< HEAD
         let (mut h_i, remainder) = poly.divide_by_vanishing_poly(*src_domain)?;
-        assert!(remainder.is_zero());
-=======
-        let (mut h_i, remainder) =
-            poly.divide_by_vanishing_poly(*src_domain).ok_or(anyhow::anyhow!("could not divide by vanishing poly"))?;
-        ensure!(remainder.is_zero());
->>>>>>> ce4103fd
+        ensure!(remainder.is_zero(), "Failed to divide by vanishing polynomial - remainder is non-zero ({remainder})");
+
         let multiplier = combiner * src_domain.size_as_field_element * target_domain.size_inv;
         cfg_iter_mut!(h_i.coeffs).for_each(|c| *c *= multiplier);
         end_timer!(selector_time);
